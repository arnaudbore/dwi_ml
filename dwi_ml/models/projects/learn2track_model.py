# -*- coding: utf-8 -*-
import logging
from typing import Union, List, Optional

import numpy as np
import torch
from torch.nn.utils.rnn import invert_permutation, PackedSequence, pack_sequence

from dwi_ml.data.processing.space.neighborhood import unflatten_neighborhood
from dwi_ml.data.processing.streamlines.post_processing import \
    compute_directions, normalize_directions, compute_n_previous_dirs
from dwi_ml.data.processing.streamlines.sos_eos_management import \
    convert_dirs_to_class
from dwi_ml.models.embeddings import NoEmbedding, keys_to_embeddings
from dwi_ml.models.main_models import (
    ModelWithPreviousDirections, ModelWithDirectionGetter,
    ModelWithNeighborhood, MainModelOneInput, ModelWithInputEmbedding)
from dwi_ml.models.stacked_rnn import StackedRNN

logger = logging.getLogger('model_logger')  # Same logger as Super.


def faster_unpack_sequence(packed_sequence: PackedSequence):
    # To be used with ordered batch
    # From my tests, seems to be ~twice faster than
    # torch.nn.utils.rnn.unpack_sequence

    # Note:
    # len(batch_size) = max number of points.
    # sum(batch_size) = total number of points
    # values in batch_size: ex, [1000, 1000, 3], means that the first
    # 1000 points are separate lines (we understand that we have 1000 lines).
    # Then the next 1000 points also are separated lines. Then last 3 points
    # are separated lines. So out we have 997 lines with 2 points and
    # 3 with 3 points.
    nb_lines = packed_sequence.batch_sizes[0]

    # Indices of points of the first line.
    ind = [-1]
    for nb_pts in packed_sequence.batch_sizes[:-1]:
        ind.append(ind[-1] + nb_pts)
    ind = np.asarray(ind)

    batch = []
    count_nb_lines_this_size = 0
    remaining_batch_sizes = packed_sequence.batch_sizes.detach().clone()
    total_nb_lines_this_size = remaining_batch_sizes[-1]
    for i in range(nb_lines):
        count_nb_lines_this_size += 1

        if count_nb_lines_this_size > total_nb_lines_this_size:
            # Done for lines of this size. Next size:
            previous_nb = remaining_batch_sizes[-1]
            while remaining_batch_sizes[-1] == previous_nb:
                ind = ind[:-1]
                remaining_batch_sizes = remaining_batch_sizes[:-1]

            count_nb_lines_this_size = 1
            total_nb_lines_this_size = remaining_batch_sizes[-1] - previous_nb

        ind += 1
        line = packed_sequence.data[ind]
        # Note. len(line) == len(remaining_batch_sizes)
        batch.append(line)

    return batch


class Learn2TrackModel(ModelWithPreviousDirections, ModelWithDirectionGetter,
                       ModelWithNeighborhood, MainModelOneInput,
                       ModelWithInputEmbedding):
    """
    Recurrent tracking model.

    Composed of an embedding for the imaging data's input + for the previous
    direction's input, an RNN model to process the sequences, and a direction
    getter model to convert the RNN outputs to the right structure, e.g.
    deterministic (3D vectors) or probabilistic (based on probability
    distribution parameters).
    """

    def __init__(self, experiment_name,
                 step_size: Union[float, None], compress_lines: Union[float, None],
                 nb_features: int,
                 # PREVIOUS DIRS
                 nb_previous_dirs: Union[int, None],
                 prev_dirs_embedded_size: Union[int, None],
                 prev_dirs_embedding_key: Union[str, None],
                 normalize_prev_dirs: bool,
                 # INPUTS
                 input_embedding_key: str, input_embedded_size: Union[int, None],
                 nb_cnn_filters: Optional[int], kernel_size: Optional[int],
                 # RNN
                 rnn_key: str, rnn_layer_sizes: List[int],
                 use_skip_connection: bool, use_layer_normalization: bool,
                 dropout: float, start_from_copy_prev: bool,
                 # DIRECTION GETTER
                 dg_key: str, dg_args: Union[dict, None],
                 # Other
                 neighborhood_type: Optional[str] = None,
                 neighborhood_radius: Optional[int] = None,
                 neighborhood_resolution: Optional[float] = None,
                 log_level=logging.root.level):
        """
        Params
        ------
        nb_features: int
            This value should be known from the actual data. Number of features
            in the data (last dimension).
        nb_previous_dirs: int
            Number of previous direction (i.e. [x,y,z] information) to be
            received.
        rnn_key: str
            Either 'LSTM' or 'GRU'.
        rnn_layer_sizes: List[int]
            The list of layer sizes for the rnn. The real size will depend
            on the skip_connection parameter.
        use_skip_connection: bool
            Whether to use skip connections. See [1] (Figure 1) to visualize
            the architecture.
        use_layer_normalization: bool
            Whether to apply layer normalization to the forward connections.
            See [2].
        dropout : float
            If non-zero, introduces a `Dropout` layer on the outputs of each
            RNN layer except the last layer, with given dropout probability.
        start_from_copy_prev: bool
            If true, final_output = previous_dir + model_output. This can be
            used independantly from the other previous dirs options that define
            values to be concatenated to the input.
        ---
        [1] https://arxiv.org/pdf/1308.0850v5.pdf
        [2] https://arxiv.org/pdf/1607.06450.pdf
        """
        super().__init__(
            experiment_name=experiment_name, step_size=step_size,
            compress_lines=compress_lines, log_level=log_level,
            # For modelWithNeighborhood
            neighborhood_type=neighborhood_type,
            neighborhood_radius=neighborhood_radius,
            neighborhood_resolution=neighborhood_resolution,
            # For super ModelWithInputEmbedding:
            input_embedding_key=input_embedding_key,
            input_embedded_size=input_embedded_size,
            nb_cnn_filters=nb_cnn_filters, kernel_size=kernel_size,
            # For super MainModelWithPD:
            nb_previous_dirs=nb_previous_dirs,
            prev_dirs_embedded_size=prev_dirs_embedded_size,
            prev_dirs_embedding_key=prev_dirs_embedding_key,
            normalize_prev_dirs=normalize_prev_dirs,
            # For super ModelForTracking:
            dg_args=dg_args, dg_key=dg_key)

        self.nb_features = nb_features
        self.dropout = dropout
        self.start_from_copy_prev = start_from_copy_prev
        self.nb_cnn_filters = nb_cnn_filters
        self.kernel_size = kernel_size

        # Right now input is always flattened (interpolation is implemented
        # that way). For CNN, we will rearrange it ourselves.
        self.input_size = nb_features * self.nb_neighbors

        # ----------- Checks
        if dropout < 0 or dropout > 1:
            raise ValueError('The dropout rate must be between 0 and 1.')

        # ---------- Instantiations
        # 1. Previous dirs embedding: prepared by super.

        # 2. Input embedding
        self.instantiate_input_embedding(nb_features)
        self.embedding_dropout = torch.nn.Dropout(self.dropout)

        # 3. Stacked RNN
        if self.nb_previous_dirs > 0:
            self.computed_input_embedded_size += self.prev_dirs_embedded_size
        if len(rnn_layer_sizes) == 1:
            dropout = 0.0  # Not used in RNN. Avoiding the warning.
        self.rnn_model = StackedRNN(
            rnn_key, self.computed_input_embedded_size, rnn_layer_sizes,
            use_skip_connection=use_skip_connection,
            use_layer_normalization=use_layer_normalization, dropout=dropout)

        # 4. Direction getter:
        self.instantiate_direction_getter(self.rnn_model.output_size)

        # If multiple inheritance goes well, these params should be set
        # correctly
        if nb_previous_dirs > 0:
            assert self.forward_uses_streamlines
        assert self.loss_uses_streamlines

        if self.start_from_copy_prev:
            self.forward_uses_streamlines = True

    def set_context(self, context):
        assert context in ['training', 'validation', 'tracking', 'visu',
                           'preparing_backward']
        self._context = context

    @property
    def params_for_checkpoint(self):
        # Every parameter necessary to build the different layers again.
        # during checkpoint state saving.
        params = super().params_for_checkpoint
        params.update({
            'nb_features': int(self.nb_features),
            'rnn_key': self.rnn_model.rnn_torch_key,
            'rnn_layer_sizes': self.rnn_model.layer_sizes,
            'use_skip_connection': self.rnn_model.use_skip_connection,
            'use_layer_normalization': self.rnn_model.use_layer_normalization,
            'start_from_copy_prev': self.start_from_copy_prev,
            'dropout': self.dropout,
        })

        return params

<<<<<<< HEAD
    @property
    def computed_params_for_display(self):
        p = super().computed_params_for_display
        p['stacked_RNN_output_size'] = self.rnn_model.output_size
        return p

    def forward(self, inputs: List[torch.tensor],
=======
    def forward(self, x: List[torch.tensor],
>>>>>>> 229456e0
                input_streamlines: List[torch.tensor] = None,
                hidden_recurrent_states: tuple = None, return_hidden=False,
                point_idx: int = None):
        """Run the model on a batch of sequences.

        Parameters
        ----------
        x: List[torch.tensor]
            Batch of input sequences, i.e. MRI data. Length of the list is the
            number of streamlines in the batch. Each tensor is of size
            [nb_points, nb_features]. During training, should be the length of
            the streamlines minus one (last point is not used). During
            tracking, nb_points should be one; the current point.
        input_streamlines: List[torch.tensor],
            Batch of streamlines. Only used if previous directions are added to
            the model. Used to compute directions; its last point will not be
            used.
        hidden_recurrent_states : tuple
            The current hidden states of the (stacked) RNN model.
        return_hidden: bool
        point_idx: int

        Returns
        -------
        model_outputs : List[Tensor]
            Output data, ready to be passed to either `compute_loss()` or
            `get_tracking_directions()`.
        out_hidden_recurrent_states : list[states]
            One value per layer.
            LSTM: States are tuples; (h_t, C_t)
                Size of tensors are each [1, nb_streamlines, nb_neurons].
            GRU: States are tensors; h_t.
                Size of tensors are [1, nb_streamlines, nb_neurons].
        """
        # Reminder.
        # Correct interpolation and management of points should be done before.
        if self._context is None:
            raise ValueError("Please set context before usage.")

        # Right now input is always flattened (interpolation is implemented
        # that way). For CNN, we will rearrange it ourselves.
        # Verifying the first input
<<<<<<< HEAD
        input_size = self.nb_features * self.nb_neighbors
        assert inputs[0].shape[-1] == input_size, \
            "Not the expected input size! Should be {} (i.e. {} features for " \
            "each of the {} neighbors), but got {} (input shape {})." \
            .format(input_size, self.nb_features, self.nb_neighbors,
                    inputs[0].shape[-1], inputs[0].shape)
=======
        assert x[0].shape[-1] == self.input_size, \
            "Not the expected input size! Should be {} (i.e. {} features for " \
            "each {} neighbor), but got {} (input shape {})." \
            .format(self.input_size, self.nb_features, self.nb_neighbors + 1,
                    x[0].shape[-1], x[0].shape)
>>>>>>> 229456e0

        # Making sure we can use default 'enforce_sorted=True' with packed
        # sequences.
        unsorted_indices = None
        if not self._context == 'tracking':
            # Ordering streamlines per length.
<<<<<<< HEAD
            lengths = torch.as_tensor([len(s) for s in inputs])
            _, sorted_indices = torch.sort(lengths, descending=True)
            unsorted_indices = invert_permutation(sorted_indices)
            inputs = [inputs[i] for i in sorted_indices]
=======
            lengths = torch.as_tensor([len(s) for s in x])
            _, sorted_indices = torch.sort(lengths, descending=True)
            unsorted_indices = invert_permutation(sorted_indices)
            x = [x[i] for i in sorted_indices]
>>>>>>> 229456e0
            if input_streamlines is not None:
                input_streamlines = [input_streamlines[i] for i in sorted_indices]

        # ==== 0. Previous dirs.
<<<<<<< HEAD
        #  (input_streamlines should not be None)
        copy_prev_dir = 0.0
        n_prev_dirs = None
        if self.start_from_copy_prev or self.nb_previous_dirs > 0:
=======
        dirs = None
        if self.nb_previous_dirs > 0 or self.start_from_copy_prev:
>>>>>>> 229456e0
            dirs = compute_directions(input_streamlines)
            if self.normalize_prev_dirs:
                dirs = normalize_directions(dirs)

<<<<<<< HEAD
            # Formatting the n previous dirs for last point or all
            n_prev_dirs = compute_n_previous_dirs(
                dirs, self.nb_previous_dirs, point_idx=point_idx,
                device=self.device)
=======
        # Formatting the n previous dirs for last point or all
        n_prev_dirs = None
        if self.nb_previous_dirs > 0 or self.start_from_copy_prev:
            n_prev_dirs = compute_n_previous_dirs(
                dirs, self.nb_previous_dirs, point_idx=point_idx)
>>>>>>> 229456e0

            # Start from copy prev option.
            if self.start_from_copy_prev:
                copy_prev_dir = self.copy_prev_dir(dirs, n_prev_dirs)

<<<<<<< HEAD
            if self.nb_previous_dirs > 0:
                n_prev_dirs = pack_sequence(n_prev_dirs)
                # Shape: (nb_points - 1) per streamline x (3 per prev dir)
                n_prev_dirs = self.prev_dirs_embedding(n_prev_dirs.data)
                n_prev_dirs = self.embedding_dropout(n_prev_dirs)
=======
        # ==== 1. Previous dirs embedding ====
        if self.nb_previous_dirs > 0:
            n_prev_dirs = pack_sequence(n_prev_dirs)
            # Shape: (nb_points - 1) per streamline x (3 per prev dir)
            n_prev_dirs = self.prev_dirs_embedding(n_prev_dirs.data)
            n_prev_dirs = self.embedding_dropout(n_prev_dirs)
>>>>>>> 229456e0

        # ==== 2. Inputs embedding ====
        x = pack_sequence(x)
        batch_sizes = x.batch_sizes

        # Avoiding unpacking and packing back if not needed.
        # Input + prev dir embedding required if it's not NoEmbedding.
        if self.nb_previous_dirs > 0 or not isinstance(
<<<<<<< HEAD
                self.input_embedding_layer, NoEmbedding):
            inputs = inputs.data

            # Embedding. Shape of inputs: nb_pts_total * embedded_size
            if self.input_embedding_key == 'cnn_embedding':
                # We need to reshape flattened inputs into a neighborhood.
                # Batch has been prepared in self.prepare_batch_one_input.
                inputs = unflatten_neighborhood(
                    inputs, self.neighborhood_vectors, self.neighborhood_type,
                    self.neighborhood_radius, self.neighborhood_resolution)
            inputs = self.input_embedding_layer(inputs)
            inputs = self.embedding_dropout(inputs)
=======
                self.input_embedding, NoEmbedding):

            # Embedding. Shape of inputs: nb_pts_total * embedding_size
            x = self.input_embedding(x.data)
            x = self.embedding_dropout(x)
>>>>>>> 229456e0

            # ==== 3. Concat with previous dirs ====
            if self.nb_previous_dirs > 0:
                x = torch.cat((x, n_prev_dirs), dim=-1)

            # Shaping again as packed sequence.
<<<<<<< HEAD
            # Shape of inputs.data: nb_pts_total * embedded_size_total
            inputs = PackedSequence(inputs, batch_sizes)
=======
            # Shape of inputs.data: nb_pts_total * embedding_size_total
            x = PackedSequence(x, batch_sizes)
>>>>>>> 229456e0

        # ==== 3. Stacked RNN (on packed sequence, returns a tensor) ====
        # rnn_output shape: nb_pts_total * last_hidden_layer_size
        assert x.data.shape[-1] == self.rnn_model.input_size, \
            "Expecting input to RNN layer to be of size {}. Got {}" \
            .format(self.rnn_model.input_size, x.data.shape[-1])
        x, out_hidden_recurrent_states = self.rnn_model(
            x, hidden_recurrent_states)

        logger.debug("*** 5. Direction getter....")
        # direction getter can't get a list of sequences.
        # output will be a tensor, but with same format as input.data.
        # we will get a direction for each point.
        assert x.data.shape[-1] == self.direction_getter.input_size, \
            "Expecting input to direction getter to be of size {}. Got {}" \
            .format(self.direction_getter.input_size, x.data.shape[-1])
        x = self.direction_getter(x)

        # Adding either prev_dir or 0.
        x = x + copy_prev_dir

        # Unpacking.
        if not self._context == 'tracking':
            # (during tracking: keeping as one single tensor.)
            x = PackedSequence(x, batch_sizes)
            x = faster_unpack_sequence(x)
            x = [x[i] for i in unsorted_indices]

        assert x[0].shape[-1] == self.direction_getter.output_size, \
            "Expecting output size of {}. Got {}" \
            .format(self.direction_getter.output_size, x[0].shape[-1])

        if return_hidden:
            # Return the hidden states too. Necessary for the generative
            # (tracking) part, done step by step.
            if not self._context == 'tracking':
                # (ex: when preparing backward tracking.
                #  Must also re-sort hidden states.)
                if self.rnn_model.rnn_torch_key == 'lstm':
                    # LSTM: For each layer, states are tuples; (h_t, C_t)
                    out_hidden_recurrent_states = [
                        (layer_states[0][:, unsorted_indices, :],
                         layer_states[1][:, unsorted_indices, :]) for
                        layer_states in out_hidden_recurrent_states]
                else:
                    # GRU: For each layer, states are tensors; h_t.
                    out_hidden_recurrent_states = [
                        layer_states[:, unsorted_indices, :] for
                        layer_states in out_hidden_recurrent_states]
            return x, out_hidden_recurrent_states
        else:
            return x

    def copy_prev_dir(self, dirs, n_prev_dirs):
        if 'regression' in self.dg_key:
            # Regression: The latest previous dir will be used as skip
            # connection on the output.
            # Either take dirs and add [0, 0, 0] at each first position.
            # Or use pre-computed:
            if self.nb_previous_dirs > 1:
                copy_prev_dir = [p[:, 0:3] for p in n_prev_dirs]
            else:
                copy_prev_dir = [torch.nn.functional.pad(cp, [0, 0, 1, 0])
                                 for cp in dirs]
            copy_prev_dir = pack_sequence(copy_prev_dir)
            copy_prev_dir = copy_prev_dir.data
        elif self.dg_key == 'sphere-classification':
            # Converting the input directions into classes the same way as
            # during loss, but convert to one-hot.
            # The first previous dir (0) converts to index 0.
            if self._context == 'tracking':
                if dirs[0].shape[0] == 0:
                    copy_prev_dir = torch.zeros(
                        len(dirs),
                        len(self.direction_getter.torch_sphere.vertices),
                        device=self.device)
                else:
                    # Take only the last point.
                    dirs = [d[-1, :][None, :] for d in dirs]
                    copy_prev_dir = convert_dirs_to_class(
                        dirs, self.direction_getter.torch_sphere,
                        smooth_labels=False, add_sos=False, add_eos=False,
                        to_one_hot=True)
                    copy_prev_dir = pack_sequence(copy_prev_dir)
            else:
                # Take all points.
                copy_prev_dir = convert_dirs_to_class(
                    dirs, self.direction_getter.torch_sphere,
                    smooth_labels=False, add_sos=False, add_eos=False,
                    to_one_hot=True)

                # Add zeros as previous dir at the first position
                copy_prev_dir = [torch.nn.functional.pad(cp, [0, 0, 1, 0])
                                 for cp in copy_prev_dir]
                copy_prev_dir = pack_sequence(copy_prev_dir)

            # Making the one from one-hot important for the sigmoid.
            copy_prev_dir = copy_prev_dir.data * 6.0

        elif self.dg_key == 'smooth-sphere-classification':
            raise NotImplementedError
        elif 'gaussian' in self.dg_key:
            # The mean of the gaussian = the previous dir
            raise NotImplementedError
        else:
            # Fisher: not sure how to do that.
            raise NotImplementedError

        return copy_prev_dir

    def remove_lines_in_hidden_state(
            self, hidden_recurrent_states, lines_to_keep):
        """
        Utilitary method to remove a few streamlines from the hidden
        state.
        """
        if self.rnn_model.rnn_torch_key == 'lstm':
            # LSTM: For each layer, states are tuples; (h_t, C_t)
            # Size of tensors are each [1, nb_streamlines, nb_neurons]
            hidden_recurrent_states = [
                (layer_states[0][:, lines_to_keep, :],
                 layer_states[1][:, lines_to_keep, :]) for
                layer_states in hidden_recurrent_states]
        else:
            # GRU: For each layer, states are tensors; h_t.
            # Size of tensors are [1, nb_streamlines, nb_neurons].
            hidden_recurrent_states = [
                layer_states[:, lines_to_keep, :] for
                layer_states in hidden_recurrent_states]
        return hidden_recurrent_states<|MERGE_RESOLUTION|>--- conflicted
+++ resolved
@@ -216,17 +216,13 @@
 
         return params
 
-<<<<<<< HEAD
     @property
     def computed_params_for_display(self):
         p = super().computed_params_for_display
         p['stacked_RNN_output_size'] = self.rnn_model.output_size
         return p
 
-    def forward(self, inputs: List[torch.tensor],
-=======
     def forward(self, x: List[torch.tensor],
->>>>>>> 229456e0
                 input_streamlines: List[torch.tensor] = None,
                 hidden_recurrent_states: tuple = None, return_hidden=False,
                 point_idx: int = None):
@@ -269,85 +265,49 @@
         # Right now input is always flattened (interpolation is implemented
         # that way). For CNN, we will rearrange it ourselves.
         # Verifying the first input
-<<<<<<< HEAD
-        input_size = self.nb_features * self.nb_neighbors
-        assert inputs[0].shape[-1] == input_size, \
+
+
+        assert x[0].shape[-1] == self.input_size, \
             "Not the expected input size! Should be {} (i.e. {} features for " \
             "each of the {} neighbors), but got {} (input shape {})." \
-            .format(input_size, self.nb_features, self.nb_neighbors,
+            .format(self.input_size, self.nb_features, self.nb_neighbors,
                     inputs[0].shape[-1], inputs[0].shape)
-=======
-        assert x[0].shape[-1] == self.input_size, \
-            "Not the expected input size! Should be {} (i.e. {} features for " \
-            "each {} neighbor), but got {} (input shape {})." \
-            .format(self.input_size, self.nb_features, self.nb_neighbors + 1,
-                    x[0].shape[-1], x[0].shape)
->>>>>>> 229456e0
 
         # Making sure we can use default 'enforce_sorted=True' with packed
         # sequences.
         unsorted_indices = None
         if not self._context == 'tracking':
             # Ordering streamlines per length.
-<<<<<<< HEAD
-            lengths = torch.as_tensor([len(s) for s in inputs])
-            _, sorted_indices = torch.sort(lengths, descending=True)
-            unsorted_indices = invert_permutation(sorted_indices)
-            inputs = [inputs[i] for i in sorted_indices]
-=======
             lengths = torch.as_tensor([len(s) for s in x])
             _, sorted_indices = torch.sort(lengths, descending=True)
             unsorted_indices = invert_permutation(sorted_indices)
             x = [x[i] for i in sorted_indices]
->>>>>>> 229456e0
             if input_streamlines is not None:
                 input_streamlines = [input_streamlines[i] for i in sorted_indices]
 
         # ==== 0. Previous dirs.
-<<<<<<< HEAD
-        #  (input_streamlines should not be None)
+        dirs = None
+        n_prev_dirs = None
         copy_prev_dir = 0.0
-        n_prev_dirs = None
-        if self.start_from_copy_prev or self.nb_previous_dirs > 0:
-=======
-        dirs = None
         if self.nb_previous_dirs > 0 or self.start_from_copy_prev:
->>>>>>> 229456e0
             dirs = compute_directions(input_streamlines)
             if self.normalize_prev_dirs:
                 dirs = normalize_directions(dirs)
 
-<<<<<<< HEAD
             # Formatting the n previous dirs for last point or all
             n_prev_dirs = compute_n_previous_dirs(
-                dirs, self.nb_previous_dirs, point_idx=point_idx,
-                device=self.device)
-=======
-        # Formatting the n previous dirs for last point or all
-        n_prev_dirs = None
-        if self.nb_previous_dirs > 0 or self.start_from_copy_prev:
-            n_prev_dirs = compute_n_previous_dirs(
                 dirs, self.nb_previous_dirs, point_idx=point_idx)
->>>>>>> 229456e0
-
-            # Start from copy prev option.
-            if self.start_from_copy_prev:
-                copy_prev_dir = self.copy_prev_dir(dirs, n_prev_dirs)
-
-<<<<<<< HEAD
+
+            # ==== 1. Previous dirs embedding ====
             if self.nb_previous_dirs > 0:
                 n_prev_dirs = pack_sequence(n_prev_dirs)
                 # Shape: (nb_points - 1) per streamline x (3 per prev dir)
                 n_prev_dirs = self.prev_dirs_embedding(n_prev_dirs.data)
                 n_prev_dirs = self.embedding_dropout(n_prev_dirs)
-=======
-        # ==== 1. Previous dirs embedding ====
-        if self.nb_previous_dirs > 0:
-            n_prev_dirs = pack_sequence(n_prev_dirs)
-            # Shape: (nb_points - 1) per streamline x (3 per prev dir)
-            n_prev_dirs = self.prev_dirs_embedding(n_prev_dirs.data)
-            n_prev_dirs = self.embedding_dropout(n_prev_dirs)
->>>>>>> 229456e0
+
+            # Start from copy prev option.
+            if self.start_from_copy_prev:
+                copy_prev_dir = self.copy_prev_dir(dirs, n_prev_dirs)
 
         # ==== 2. Inputs embedding ====
         x = pack_sequence(x)
@@ -356,39 +316,27 @@
         # Avoiding unpacking and packing back if not needed.
         # Input + prev dir embedding required if it's not NoEmbedding.
         if self.nb_previous_dirs > 0 or not isinstance(
-<<<<<<< HEAD
                 self.input_embedding_layer, NoEmbedding):
-            inputs = inputs.data
+            x = x.data
 
             # Embedding. Shape of inputs: nb_pts_total * embedded_size
             if self.input_embedding_key == 'cnn_embedding':
                 # We need to reshape flattened inputs into a neighborhood.
                 # Batch has been prepared in self.prepare_batch_one_input.
-                inputs = unflatten_neighborhood(
-                    inputs, self.neighborhood_vectors, self.neighborhood_type,
+                x = unflatten_neighborhood(
+                    x, self.neighborhood_vectors, self.neighborhood_type,
                     self.neighborhood_radius, self.neighborhood_resolution)
-            inputs = self.input_embedding_layer(inputs)
-            inputs = self.embedding_dropout(inputs)
-=======
-                self.input_embedding, NoEmbedding):
-
-            # Embedding. Shape of inputs: nb_pts_total * embedding_size
-            x = self.input_embedding(x.data)
+
+            x = self.input_embedding_layer(x)
             x = self.embedding_dropout(x)
->>>>>>> 229456e0
 
             # ==== 3. Concat with previous dirs ====
             if self.nb_previous_dirs > 0:
                 x = torch.cat((x, n_prev_dirs), dim=-1)
 
             # Shaping again as packed sequence.
-<<<<<<< HEAD
-            # Shape of inputs.data: nb_pts_total * embedded_size_total
-            inputs = PackedSequence(inputs, batch_sizes)
-=======
             # Shape of inputs.data: nb_pts_total * embedding_size_total
             x = PackedSequence(x, batch_sizes)
->>>>>>> 229456e0
 
         # ==== 3. Stacked RNN (on packed sequence, returns a tensor) ====
         # rnn_output shape: nb_pts_total * last_hidden_layer_size
