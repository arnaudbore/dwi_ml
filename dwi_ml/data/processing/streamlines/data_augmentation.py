# -*- coding: utf-8 -*-
<<<<<<< HEAD

from collections import defaultdict
=======
import copy
>>>>>>> 728ad8cd
import logging
from typing import Union

from dipy.io.stateful_tractogram import StatefulTractogram
from nibabel.streamlines.tractogram import (PerArrayDict, PerArraySequenceDict)
import numpy as np
from scipy.stats import truncnorm

from dwi_ml.data.processing.streamlines.utils import split_array_at_lengths


# Checked!
def add_noise_to_streamlines(sft: StatefulTractogram,
                             noise_sigma: float,
                             noise_rng: np.random.RandomState):
    """Add gaussian noise (truncated to +/- 2*noise_sigma) to streamlines
    coordinates.

    Parameters
    ----------
    sft : StatefulTractogram
        Streamlines.
    noise_sigma : float
        Standard deviation of the gaussian noise to add to the streamlines.
        CAREFUL. We do not deal with space. Make sure your noise is in the
        same space as your sft.
        CAREFUL. Keep in mind that you need to choose noise_sigma<step_size/4.
        Then, the maximum noise would be <step_size/2. So in the worst case,
        the starting point of a segment may advance of step_size/2 while the
        ending point rewinds of step_size/2, but not further, so the direction
        of the segment won't flip.
    noise_rng : np.random.RandomState object
        Random number generator.

    Returns
    -------
    noisy_sft : StatefulTractogram
        Noisy streamlines. Note. Adding noise may create invalid streamlines
        (i.e. out of the box in voxel space). If you want to save noisy_sft,
        please perform noisy_sft.remove_invalid_streamlines() first.
    """
    logging.info("Please note your sft space is in {}. We suppose that the "
                 "noise, {}, fits.".format(sft.space, noise_sigma))
    
    # Perform noise addition (flattening before to go faster)
    flattened_coords = np.concatenate(sft.streamlines, axis=0)
    flattened_coords += truncnorm.rvs(-2, 2, size=flattened_coords.shape,
                                      scale=noise_sigma,
                                      random_state=noise_rng)
    noisy_streamlines = split_array_at_lengths(
        flattened_coords, [len(s) for s in sft.streamlines])

    # Create output tractogram
    noisy_sft = StatefulTractogram.from_sft(
        noisy_streamlines, sft, data_per_point=sft.data_per_point,
        data_per_streamline=sft.data_per_streamline)

    return noisy_sft


# Checked!
def split_streamlines(sft: StatefulTractogram, rng: np.random.RandomState,
                      split_ids: np.ndarray = None, min_nb_points: int = 6):
    """Splits (or cuts) streamlines into 2 random segments. Returns both
    segments as independent streamlines, so the number of output streamlines is
    higher than the input.

    Note. Data_per_point is cut too. Data_per_streamline is copied for each
    half.

    Params
    ------
    sft: StatefulTractogram
        Dipy object containing your streamlines
    rng: np.random.RandomState
        Random number generator.
    split_ids: np.ndarray, optional
        List of streamlines to split. If not provided, all streamlines are
        split.
    min_nb_points: int
        Only cut streamlines with at least min_nb_points. This means that the
        minimal number of points in the final streamlines will be
        floor(min_nb_points/2). Default: 6.

    Returns
    -------
    new_sft: StatefulTractogram
        Dipy object with split streamlines.
    """
    if split_ids is None:
        split_ids = range(len(sft.streamlines))

    min_final_nb_points = np.floor(min_nb_points/2)

    all_streamlines = []
    all_dpp = defaultdict(lambda: [])
    all_dps = defaultdict(lambda: [])

    logging.debug("Splitting {} streamlines out of {}."
                  "".format(len(split_ids), len(sft.streamlines)))
    nb_streamlines_not_cut = 0
    for i in range(len(sft.streamlines)):
        old_streamline = sft.streamlines[i]
        old_dpp = sft.data_per_point[i]
        old_dps = sft.data_per_streamline[i]

        # Cut if at least min_nb_points
        if i in split_ids:
            if len(old_streamline) > min_nb_points:
                cut_idx = rng.randint(min_final_nb_points,
                                      len(old_streamline) - min_final_nb_points)
                segments_s = [old_streamline[:cut_idx], old_streamline[cut_idx:]]
                segments_dpp = [old_dpp[:cut_idx], old_dpp[cut_idx:]]

                all_streamlines.extend(segments_s)
                all_dpp = _extend_dict(all_dpp, segments_dpp[0])
                all_dpp = _extend_dict(all_dpp, segments_dpp[1])
                all_dps = _extend_dict(all_dps, old_dps)
                all_dps = _extend_dict(all_dps, old_dps)
            else:
                nb_streamlines_not_cut += 1
        else:
            all_streamlines.extend([old_streamline])
            all_dpp = _extend_dict(all_dpp, old_dpp)
            all_dps = _extend_dict(all_dps, old_dps)

    logging.info('{} streamlines to split were not split because they were too '
                 'short (<{})'.format(nb_streamlines_not_cut, min_nb_points))
    new_sft = StatefulTractogram.from_sft(all_streamlines, sft,
                                          data_per_point=all_dpp,
                                          data_per_streamline=all_dps)

    return new_sft


def _extend_dict(main_dict: Union[PerArraySequenceDict, PerArrayDict],
                 added_dict: Union[PerArraySequenceDict, PerArrayDict]):
    """
    We can't do anything like main_dpp.extend(added_dpp).
    Doing as in nibabel.streamlines.tests.test_tractogram.
    """
    for k, v in added_dict.items():
        main_dict[k].append(v)
    return main_dict


# Checked!
def reverse_streamlines(sft: StatefulTractogram, reverse_ids: np.ndarray = None):
    """Reverse streamlines, i.e. inverse the beginning and end

    Parameters
    ----------
    sft: StatefulTractogram
        Dipy object containing your streamlines
    reverse_ids: np.ndarray, optional
        List of streamlines to reverse. If not provided, all streamlines are
        reversed.

    Returns
    -------
    new_sft: StatefulTractogram
        Dipy object with reversed streamlines and data_per_point.
    """
    if reverse_ids is None:
        reverse_ids = range(len(sft.streamlines))

    new_streamlines = [s[::-1] if i in reverse_ids else s for i, s in
                       enumerate(sft.streamlines)]
    new_data_per_point = copy.deepcopy(sft.data_per_point)
    for key in sft.data_per_point:
        new_data_per_point[key] = [d[::-1] if i in reverse_ids else d for i, d
                                   in enumerate(new_data_per_point[key])]

    new_sft = StatefulTractogram.from_sft(
        new_streamlines, sft, data_per_point=new_data_per_point,
        data_per_streamline=sft.data_per_streamline)

    return new_sft<|MERGE_RESOLUTION|>--- conflicted
+++ resolved
@@ -1,10 +1,7 @@
 # -*- coding: utf-8 -*-
-<<<<<<< HEAD
 
 from collections import defaultdict
-=======
 import copy
->>>>>>> 728ad8cd
 import logging
 from typing import Union
 
