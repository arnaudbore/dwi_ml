# -*- coding: utf-8 -*-
import datetime
import glob
import logging
import os
from pathlib import Path
from typing import List

from dipy.io.stateful_tractogram import set_sft_logger_level, Space
from dipy.io.streamline import load_tractogram, save_tractogram
from dipy.io.utils import is_header_compatible
from dipy.tracking.utils import length
import h5py
from scilpy.image.labels import get_data_as_labels

from dwi_ml.data.hdf5.utils import format_nb_blocs_connectivity
from dwi_ml.data.processing.streamlines.data_augmentation import \
    resample_or_compress
from nested_lookup import nested_lookup
import nibabel as nib
import numpy as np

from scilpy.tractograms.tractogram_operations import concatenate_sft

from dwi_ml.data.io import load_file_to4d
from dwi_ml.data.processing.dwi.dwi import standardize_data


def format_filelist(filenames, enforce_presence, folder=None) -> List[str]:
    """
    If folder is not None, it will be added as prefix to all files.
    """
    if isinstance(filenames, str):
        filenames = [filenames]

    new_files = []
    for i, f in enumerate(filenames):
        if folder is not None:
            f = str(folder.joinpath(f))
        if '*' in f:
            tmp = glob.glob(f)
            if len(tmp) == 0:
                msg = "File not found, even with the wildcard: {}".format(f)
                if enforce_presence:
                    raise FileNotFoundError(msg)
                else:
                    logging.warning(msg)
            else:
                new_files.extend(tmp)
        else:
            if not Path(f).is_file():
                msg = "File not found: {}".format(f)
                if enforce_presence:
                    raise FileNotFoundError(msg)
                else:
                    logging.warning(msg)
            else:
                new_files.append(f)
    return new_files


def _load_and_verify_file(filename: str, group_name: str, group_affine,
                          group_res):
    """
    Loads a 3D or 4D nifti file. If it is a 3D dataset, adds a dimension to
    make it 4D. Then checks that it is compatible with a given group based on
    its affine and resolution.

    Params
    ------
    filename: str
        File's name. Must be .nii or .nii.gz.
    group_name: str
        Name of the group with which 'filename' file must be compatible.
    group_affine: np.array
        The loaded file's affine must be equal (or very close) to this affine.
    group_res: np.array
        The loaded file's resolution must be equal (or very close) to this res.
    """
    if not os.path.isfile(filename):
        logging.debug("      Skipping file {} because it was not "
                      "found in this subject's folder".format(filename))
        # Note: if args.enforce_files_presence was set to true, this
        # case is not possible, already checked in
        # create_hdf5_dataset.py.
        return None

    data, affine, res, _ = load_file_to4d(filename)

    if not np.allclose(affine, group_affine, atol=1e-5):
        # Note. When keeping default options on tolerance, we have run
        # into some errors in some cases, depending on how data has
        # been processed. Now accepting bigger error.
        raise ValueError(
            'Data file {} does not have the same affine as other '
            'files in group {}. Data from each group will be '
            'concatenated, and should have the same affine and voxel '
            'resolution.\n'
            'Affine: {}\n'
            'Group affine: {}\n'
            'Biggest difference: {}'
            .format(filename, group_name, affine, group_affine,
                    np.max(affine - group_affine)))

    if not np.allclose(res, group_res):
        raise ValueError(
            'Data file {} does not have the same resolution as other '
            'files in group {}. Data from each group will be '
            'concatenated, and should have the same affine and voxel '
            'resolution.\n'
            'Resolution: {}\n'
            'Group resolution: {}'
            .format(filename, group_name, res, group_res))

    return data


class HDF5Creator:
    """
    Creates a hdf5 file with:
    - One group per subject:
            - One group per 'volume' group in the config file, where 4D-data is
            the concatenation of every MRI volume listed for this group.
                    -> Volumes will be standardized as defined in the config
                    file (options could be different for each group).
            - One group per 'streamlines' group where data is the decomposed
            SFT containing concatenation of all tractograms listed for this
            group.
                    -> SFTs will be resampled / compressed as defined in the
                    class's arguments (options are the same for all
                    tractograms).

    See the doc for an example of config file.
    https://dwi-ml.readthedocs.io/en/latest/config_file.html
    """

    def __init__(self, root_folder: Path, out_hdf_filename: Path,
                 training_subjs: List[str], validation_subjs: List[str],
                 testing_subjs: List[str], groups_config: dict,
                 dps_keys: List[str] = [],
                 step_size: float = None,
                 nb_points: int = None,
                 compress: float = None,
                 remove_invalid: bool = False,
                 enforce_files_presence: bool = True,
                 save_intermediate: bool = False,
                 intermediate_folder: Path = None):
        """
        Params step_size, nb_points and compress are mutually exclusive.

        Params
        ------
        root_folder: Path
            Path to the dwi_ml_ready folder containing all data. See the doc
            for the suggested data organization.
        out_hdf_filename: Path
            Path + filename where to save the final hdf5 file.
        training_subjs: List[str],
        validation_subjs: List[str]
        testing_subj: List[str]
            List of subject names for each data set.
        groups_config: dict
            Information from json file loaded as a dict.
        dps_keys: List[str]
            List of keys to keep in data_per_streamline. Default: [].
        step_size: float
            Step size to resample streamlines. Default: None.
        nb_points: int
            Number of points per streamline. Default: None.
        compress: float
            Compress streamlines. Default: None.
        remove_invalid: bool
            Remove invalid streamline. Default: False
        enforce_files_presence: bool
            If true, will stop if some files are not available for a subject.
            Default: True.
        save_intermediate: bool
            If true, intermediate files will be saved for debugging purposes.
            Default: False.
        intermediate_folder: Path
            Path where to save the intermediate files.
        """
        # Mandatory
        self.root_folder = root_folder
        self.out_hdf_filename = out_hdf_filename
        self.training_subjs = training_subjs
        self.validation_subjs = validation_subjs
        self.testing_subjs = testing_subjs
        self.groups_config = groups_config
        self.dps_keys = dps_keys
        self.step_size = step_size
        self.nb_points = nb_points
        self.compress = compress
        self.remove_invalid = remove_invalid

        # Optional
        self.save_intermediate = save_intermediate
        self.enforce_files_presence = enforce_files_presence
        self.intermediate_folder = intermediate_folder

        # ------- Reading groups config

        self.volume_groups, self.streamline_groups = \
            self._analyse_config_file()

        # -------- Performing checks
        self._check_streamlines_operations()
        # Check that all subjects exist.
        logging.debug("Preparing hdf5 creator for \n"
                      "  training subjs {}, \n"
                      "  validation subjs {},\n"
                      "  testing subjs {}"
                      .format(training_subjs, validation_subjs, testing_subjs))
        self.all_subjs = self._verify_subjects_list()

        # Check that all files exist
        if enforce_files_presence:
            self._check_files_presence()

    def _analyse_config_file(self):
        """
        Reads the groups config json file and finds:
        - List of groups. Their type should be one of 'volume' or 'streamlines'
        - For volume groups: 'standardization' value should be provided and one
          of 'all', 'independent', 'per_file' or 'none'.

        Returns the list of volume groups and streamline groups.
        """
        volume_groups = []
        streamline_groups = []
        for group in self.groups_config.keys():
            if 'type' not in self.groups_config[group]:
                raise KeyError("Group {}'s type was not defined. It should be "
                               "the group type (either 'volume' or "
                               "'streamlines'). See the doc for a "
                               "groups_config.json example.".format(group))
            if 'files' not in self.groups_config[group]:
                raise KeyError(
                    "Group {}'s files were not defined. It should list "
                    "the files to load and concatenate for this group. "
                    "See the doc for a groups_config.json example."
                    .format(group))

            # Volume groups
            if self.groups_config[group]['type'] == 'volume':
                std_choices = ['all', 'independent', 'per_file', 'none']
                if 'standardization' not in self.groups_config[group]:
                    raise KeyError(
                        "Group {}'s 'standardization' was not defined. It "
                        "should be one of {}. See the doc for a "
                        "groups_config.json example."
                        .format(group, std_choices))
                if self.groups_config[group]['standardization'] not in \
                        std_choices:
                    raise KeyError(
                        "Group {}'s 'standardization' should be one of {}, "
                        "but we got {}. See the doc for a groups_config.json "
                        "example."
                        .format(group, std_choices,
                                self.groups_config[group]['standardization']))
                volume_groups.append(group)

            # Streamline groups
            elif self.groups_config[group]['type'] == 'streamlines':
                streamline_groups.append(group)

            else:
                raise ValueError(
                    "Group {}'s type should be one of volume or streamlines "
                    "but got {}"
                    .format(group, self.groups_config[group]['type']))

        logging.info("Volume groups: {}".format(volume_groups))
        logging.info("Streamline groups: {}".format(streamline_groups))
        return volume_groups, streamline_groups

    def _verify_subjects_list(self):
        """
        Raises error if some subjects do not exit in the root folder. Prints
        logging info if some subjects in the root folder were not chosen.
        """
        # Find list of subjects existing inside folder
        possible_subjs = [str(s.name) for s in Path(self.root_folder).iterdir()
                          if s.is_dir()]
        if len(possible_subjs) == 0:
            raise ValueError('No subject found in dwi_ml folder: '
                             '{}'.format(self.root_folder))

        # Check that no subject was added twice. We do not support it.
        if len(np.unique(self.training_subjs)) != len(self.training_subjs):
            raise ValueError("Some training subjects are written twice!")
        if len(np.unique(self.validation_subjs)) != len(self.validation_subjs):
            raise ValueError("Some validation subjects are written twice!")
        if len(np.unique(self.testing_subjs)) != len(self.testing_subjs):
            raise ValueError("Some testing subjects are written twice!")
        all_subjs = self.training_subjs + self.validation_subjs + \
            self.testing_subjs
        unique_subjs = list(set(all_subjs))
        if len(unique_subjs) != len(all_subjs):
            logging.warning(
                "      CAREFUL! Some subjects were added in two different "
                "lists. It it a better practice to have separate datasets for "
                "training/validation/testing.")

        # Checking that chosen subjects exist.
        non_existing_subjs = [s for s in unique_subjs if s not in
                              possible_subjs]
        if len(non_existing_subjs) > 0:
            raise ValueError(
                'Following subjects were chosen for the hdf5 file but their '
                'folders were not found in {}:\n {}'
                .format(self.root_folder, non_existing_subjs))

        # Checking if some existing subjects were not chosen.
        ignored_subj = [s for s in possible_subjs if s not in unique_subjs]
        if len(ignored_subj) > 0:
            logging.warning(
                "    Careful! NOT processing subjects {} from folder because "
                "they were not included in training set, validation set nor "
                "testing set!".format(ignored_subj))
        return unique_subjs

    def _check_files_presence(self):
        """
        Verifying now the list of files. Prevents stopping after a long
        processing time if a file does not exist.

        The list of files to verify for each subject is :
         - the standardization mask
         - all files in the group_config file
        """
        logging.debug("Verifying files presence")

        def flatten_list(a_list):
            new_list = []
            for element in a_list:
                if isinstance(element, list):
                    new_list.extend(flatten_list(element))
                else:
                    new_list.append(element)
            return new_list

        # concatenating files from all groups files:
        config_file_list = [
            nested_lookup('files', self.groups_config),
            nested_lookup('connectivity_matrix', self.groups_config),
            nested_lookup('connectivity_labels', self.groups_config),
            nested_lookup('std_mask', self.groups_config)]
        config_file_list = flatten_list(config_file_list)

        for subj_id in self.all_subjs:
            subj_input_dir = Path(self.root_folder).joinpath(subj_id)

            # Find subject's files from group_config
            _ = format_filelist(config_file_list,
                                self.enforce_files_presence,
                                folder=subj_input_dir)

    def _check_streamlines_operations(self):
        valid = True
        if self.step_size and self.nb_points:
            valid = False
        elif self.step_size and self.compress:
            valid = False
        elif self.nb_points and self.compress:
            valid = False
        if not valid:
            raise ValueError(
                "Only one option can be chosen: either resampling to "
                "step_size, nb_points or compressing, not both.")

    def create_database(self):
        """
        Generates a hdf5 dataset from a group of subjects. Hdf5 dataset will
        contain one group per subject, and for each, groups as defined in the
        config file.

        If wished, all intermediate steps are saved on disk in the hdf5 folder.
        """
        with h5py.File(self.out_hdf_filename, 'w') as hdf_handle:
            # Save configuration
            now = datetime.datetime.now()
            hdf_handle.attrs['data_and_time'] = now.strftime('%d %B %Y %X')
            hdf_handle.attrs['chosen_subjs'] = self.all_subjs
            hdf_handle.attrs['groups_config'] = str(self.groups_config)
            hdf_handle.attrs['training_subjs'] = self.training_subjs
            hdf_handle.attrs['validation_subjs'] = self.validation_subjs
            hdf_handle.attrs['testing_subjs'] = self.testing_subjs
            hdf_handle.attrs['step_size'] = self.step_size if \
                self.step_size is not None else 'Not defined by user'
            hdf_handle.attrs['nb_points'] = self.nb_points if \
                self.nb_points is not None else 'Not defined by user'
            hdf_handle.attrs['compress'] = self.compress if \
                self.compress is not None else 'Not defined by user'

            # Add data one subject at the time
            nb_processed = 0
            nb_subjs = len(self.all_subjs)
            logging.debug("Processing {} subjects : {}"
                          .format(nb_subjs, self.all_subjs))
            for subj_id in self.all_subjs:
                nb_processed += 1
                logging.info("*Processing subject {}/{}: {}"
                             .format(nb_processed, nb_subjs, subj_id))
                self._create_one_subj(subj_id, hdf_handle)

        logging.info("Saved dataset : {}".format(self.out_hdf_filename))

    def _create_one_subj(self, subj_id, hdf_handle):
        """
        Creating one subject's data as a hdf5 group: main attributes +
        volume group(s) + streamline group(s).
        """
        subj_input_dir = self.root_folder.joinpath(subj_id)

        subj_hdf_group = hdf_handle.create_group(subj_id)

        # Add the subj data based on groups in the json config file
        ref = self._create_volume_groups(subj_id, subj_input_dir,
                                         subj_hdf_group)

        self._create_streamline_groups(ref, subj_input_dir, subj_id,
                                       subj_hdf_group)

    def _create_volume_groups(self, subj_id, subj_input_dir, subj_hdf_group):
        """
        Create the hdf5 groups for all volume groups in the config_file for a
        given subject.

        Saves the attrs 'data', 'affine', 'voxres' (voxel resolution) and
        'nb_feature' (the size of last dimension) for each.
        (+ 'type' = 'volume')
        """
        ref_header = None
        for group in self.volume_groups:
            logging.info("    - Processing volume group '{}'...".format(group))

            (group_data, group_affine,
             group_header, group_res) = self._process_one_volume_group(
                group, subj_id, subj_input_dir)
            if ref_header is None:
                ref_header = group_header
            else:
                if not is_header_compatible(ref_header, group_header):
                    raise ValueError("Some volume groups have incompatible "
                                     "headers for subj {}.".format(subj_id))
            logging.debug('      *Done. Now creating dataset from group.')
            hdf_group = subj_hdf_group.create_group(group)
            hdf_group.create_dataset('data', data=group_data)
            logging.debug('      *Done.')

            # Saving data information.
            subj_hdf_group[group].attrs['affine'] = group_affine
            subj_hdf_group[group].attrs['type'] = self.groups_config[group][
                'type']
            subj_hdf_group[group].attrs['voxres'] = group_res

            # Adding the shape info separately to access it without loading
            # the data (useful for lazy data!).
            subj_hdf_group[group].attrs['nb_features'] = group_data.shape[-1]
        return ref_header

    def _process_one_volume_group(self, group: str, subj_id: str,
                                  subj_input_dir: Path):
        """
        Processes each volume group from the json config file for a given
        subject:
        - Loads data from each file of the group and combine them. All datasets
          from a given group must have the same affine, voxel resolution and
          data shape.
          Note. Wildcards will be replaced by the subject id.
        - Standardizes data.

        Parameters
        ----------
        group: str
            Group name.
        subj_id: str
            The subject's id.
        subj_input_dir: Path
            Path where the files from file_list should be found.

        Returns
        -------
        group_data: np.ndarray
            Group data created by concatenating all files, standardized.
        group_affine: np.ndarray
            Affine for the group.
        """
        std_mask = None
        std_option = 'none'
        if 'standardization' in self.groups_config[group]:
            std_option = self.groups_config[group]['standardization']
        if 'std_mask' in self.groups_config[group]:
            if std_option == 'none':
                logging.warning("You provided a std_mask for volume group {}, "
                                "but std_option is 'none'. Skipping.")
            else:
                # Load subject's standardization mask. Can be a list of files.
                std_masks = self.groups_config[group]['std_mask']
                std_masks = format_filelist(std_masks,
                                            self.enforce_files_presence,
                                            folder=subj_input_dir)
                for mask in std_masks:
                    logging.info("       - Loading standardization mask {}"
                                 .format(os.path.basename(mask)))
                    sub_mask_data = nib.load(mask).get_fdata() > 0
                    if std_mask is None:
                        std_mask = sub_mask_data
                    else:
                        std_mask = np.logical_or(sub_mask_data, std_mask)

        # Get the files and add the subject_dir as prefix.
        file_list = self.groups_config[group]['files']
        file_list = format_filelist(file_list, self.enforce_files_presence,
                                    folder=subj_input_dir)

        # First file will define data dimension and affine
        logging.info("       - Processing file {} (first file=reference) "
                     .format(os.path.basename(file_list[0])))
        group_data, group_affine, group_res, group_header = load_file_to4d(
            file_list[0])

        if std_option == 'per_file':
            logging.debug('      *Standardizing sub-data')
            group_data = standardize_data(group_data, std_mask,
                                          independent=False)

        # Other files must fit (data shape, affine, voxel size)
        # It is not a promise that data has been correctly registered, but it
        # is a minimal check.
        if len(file_list) > 1:
            for file_name in file_list[1:]:
                logging.info("       - Processing file {}"
                             .format(os.path.basename(file_name)))
                data = _load_and_verify_file(file_name, group, group_affine,
                                             group_res)

                if std_option == 'per_file':
                    logging.info('          - Standardizing')
                    data = standardize_data(data, std_mask, independent=False)

                # Append file data to hdf group.
                try:
                    group_data = np.append(group_data, data, axis=-1)
                except ImportError:
                    raise ImportError(
                        'Data file {} could not be added to data group {}. '
                        'Wrong dimensions?'.format(file_name, group))

        # Standardize data (per channel) (if not done 'per_file' yet).
        if std_option == 'independent':
            logging.info('       - Standardizing data on each feature.')
            group_data = standardize_data(group_data, std_mask,
                                          independent=True)
        elif std_option == 'all':
            logging.info('       - Standardizing data as a whole.')
            group_data = standardize_data(group_data, std_mask,
                                          independent=False)
        elif std_option not in ['none', 'per_file']:
            raise ValueError("standardization must be one of "
                             "['all', 'independent', 'per_file', 'none']")

        # Save standardized data
        if self.save_intermediate:
            output_fname = self.intermediate_folder.joinpath(
                subj_id + '_' + group + ".nii.gz")
            logging.debug('      *Saving intermediate files into {}.'
                          .format(output_fname))
            standardized_img = nib.Nifti1Image(group_data, group_affine)
            nib.save(standardized_img, str(output_fname))

        return group_data, group_affine, group_header, group_res

    def _create_streamline_groups(self, ref, subj_input_dir, subj_id,
                                  subj_hdf_group):
        """
        Creates one hdf5 group per streamline group in the config file for a
        given subject.

        Saves the attrs 'space', 'affine', 'dimensions', 'voxel_sizes',
        'voxel_order' (i.e. all the SFT's space attributes), 'data', 'offsets',
        'lengths' and 'euclidean_lengths'.
        (+ 'type' = 'streamlines')

        In short, all the nibabel's ArraySequence attributes are saved to
        eventually recreate an SFT from the hdf5 data.
        """
        for group in self.streamline_groups:

            # Add the streamlines data
            logging.info('    - Processing tractograms...')

            if ref is None:
                logging.debug(
                    "No group_header! This means no 'volume' group was added "
                    "in the config_file. If all files are .trk, we can use "
                    "ref 'same' but if some files were .tck, we need a ref!"
                    "Hint: Create a volume group 'ref' in the config file.")
            sft, lengths, connectivity_matrix, conn_info = (
                self._process_one_streamline_group(
                    subj_input_dir, group, subj_id, ref))

            streamlines_group = subj_hdf_group.create_group(group)
            streamlines_group.attrs['type'] = 'streamlines'

            # The hdf5 can only store numpy arrays (it is actually the
            # reason why it can fetch only precise streamlines from
            # their ID). We need to deconstruct the sft and store all
            # its data separately to allow reconstructing it later.
            (a, d, vs, vo) = sft.space_attributes
            streamlines_group.attrs['space'] = str(sft.space)
            streamlines_group.attrs['origin'] = str(sft.origin)
            streamlines_group.attrs['affine'] = a
            streamlines_group.attrs['dimensions'] = d
            streamlines_group.attrs['voxel_sizes'] = vs
            streamlines_group.attrs['voxel_order'] = vo
            if connectivity_matrix is not None:
                streamlines_group.attrs[
                    'connectivity_matrix_type'] = conn_info[0]
                streamlines_group.create_dataset(
                    'connectivity_matrix', data=connectivity_matrix)
                if conn_info[0] == 'from_labels':
                    streamlines_group.create_dataset(
                        'connectivity_label_volume', data=conn_info[1])
                else:
                    streamlines_group.attrs['connectivity_nb_blocs'] = \
                        conn_info[1]

            if len(sft.data_per_point) > 0:
                logging.debug('sft contained data_per_point. Data not kept.')

            for dps_key in self.dps_keys:
                if dps_key not in sft.data_per_streamline:
                    raise ValueError(
                        "The data_per_streamline key '{}' was not found in "
                        "the sft. Check your tractogram file.".format(dps_key))

<<<<<<< HEAD
                logging.debug(
                    "    Include dps \"{}\" in the HDF5.".format(dps_key))
=======
                logging.debug("    Include dps \"{}\" in the HDF5.".format(dps_key))
>>>>>>> 04639fa7
                streamlines_group.create_dataset('dps_' + dps_key,
                                                 data=sft.data_per_streamline[dps_key])

            # Accessing private Dipy values, but necessary.
            # We need to deconstruct the streamlines into arrays with
            # types recognizable by the hdf5.
            streamlines_group.create_dataset('data',
                                             data=sft.streamlines._data)
            streamlines_group.create_dataset('offsets',
                                             data=sft.streamlines._offsets)
            streamlines_group.create_dataset('lengths',
                                             data=sft.streamlines._lengths)
            streamlines_group.create_dataset('euclidean_lengths', data=lengths)

    def _process_one_streamline_group(
            self, subj_dir: Path, group: str, subj_id: str,
            header: nib.Nifti1Header, remove_invalid=False):
        """
        Loads and processes a group of tractograms and merges all streamlines
        together.

        Parameters
        ----------
        subj_dir : Path
            Path to tractograms folder.
        group: str
            group name
        subj_id: str
            The subject's id.
        header : nib.Nifti1Header
            Reference used to load and send the streamlines in voxel space and
            to create final merged SFT. If the file is a .trk, 'same' is used
            instead.

        Returns
        -------
        final_tractogram : StatefulTractogram
            All streamlines in voxel space.
        output_lengths : List[float]
            The Euclidean length of each streamline
        """
        tractograms = self.groups_config[group]['files']

        # Silencing SFT's logger if our logging is in DEBUG mode, because it
        # typically produces a lot of outputs!
        set_sft_logger_level('WARNING')

        # Initialize
        final_sft = None
        output_lengths = []

        tractograms = format_filelist(tractograms, self.enforce_files_presence,
                                      folder=subj_dir)
        for tractogram_file in tractograms:
            sft = self._load_and_process_sft(tractogram_file, header)

            if sft is not None:
                # Compute euclidean lengths (rasmm space)
                sft.to_space(Space.RASMM)
                output_lengths.extend(length(sft.streamlines))

                # Sending to common space
                sft.to_vox()
                sft.to_corner()

                # Add processed tractogram to final big tractogram
                if final_sft is None:
                    final_sft = sft
                else:
                    final_sft = concatenate_sft([final_sft, sft],
                                                erase_metadata=False)

        if self.save_intermediate:
            output_fname = self.intermediate_folder.joinpath(
                subj_id + '_' + group + '.trk')
            logging.debug("      *Saving intermediate streamline group {} "
                          "into {}.".format(group, output_fname))
            # Note. Do not remove the str below. Does not work well
            # with Path.
            save_tractogram(final_sft, str(output_fname))

        conn_matrix = None
        conn_info = None
        if 'connectivity_matrix' in self.groups_config[group]:
            logging.info("         Now preparing connectivity matrix")
            if not ("connectivity_nb_blocs" in self.groups_config[group] or
                    "connectivity_labels" in self.groups_config[group]):
                raise ValueError(
                    "The config file must provide either the "
                    "connectivity_nb_blocs or the connectivity_labels option "
                    "associated with the streamline group '{}'"
                    .format(group))
            elif ("connectivity_nb_blocs" in self.groups_config[group] and
                    "connectivity_labels" in self.groups_config[group]):
                raise ValueError(
                    "The config file must only provide ONE of the "
                    "connectivity_nb_blocs or the connectivity_labels option "
                    "associated with the streamline group '{}'"
                    .format(group))
            elif "connectivity_nb_blocs" in self.groups_config[group]:
                nb_blocs = format_nb_blocs_connectivity(
                    self.groups_config[group]['connectivity_nb_blocs'])
                conn_info = ['from_blocs', nb_blocs]
            else:  # labels
                labels_file = self.groups_config[group]['connectivity_labels']
                labels_file = os.path.join(subj_dir, labels_file)
                labels_data = get_data_as_labels(nib.load(labels_file))
                conn_info = ['from_labels', labels_data]

            conn_file = subj_dir.joinpath(
                self.groups_config[group]['connectivity_matrix'])
            conn_matrix = np.load(conn_file)
            conn_matrix = conn_matrix > 0

        return final_sft, output_lengths, conn_matrix, conn_info

    def _load_and_process_sft(self, tractogram_file, header):
        # Check file extension
        _, file_extension = os.path.splitext(str(tractogram_file))
        if file_extension not in ['.trk', '.tck']:
            raise ValueError(
                "We do not support file's type: {}. We only support .trk "
                "and .tck files.".format(tractogram_file))
        if file_extension == '.trk':
            if header and not is_header_compatible(str(tractogram_file),
                                                   header):
                raise ValueError("Streamlines group is not compatible "
                                 "with volume groups\n ({})"
                                 .format(tractogram_file))
            # overriding given header.
            header = 'same'

        # Loading tractogram and sending to wanted space
        logging.info("       - Processing tractogram {}"
                     .format(os.path.basename(tractogram_file)))
        sft = load_tractogram(str(tractogram_file), header)

        # Resample or compress streamlines
        sft = resample_or_compress(sft, self.step_size,
                                   self.nb_points,
                                   self.compress,
                                   self.remove_invalid)

        return sft<|MERGE_RESOLUTION|>--- conflicted
+++ resolved
@@ -636,12 +636,8 @@
                         "The data_per_streamline key '{}' was not found in "
                         "the sft. Check your tractogram file.".format(dps_key))
 
-<<<<<<< HEAD
                 logging.debug(
                     "    Include dps \"{}\" in the HDF5.".format(dps_key))
-=======
-                logging.debug("    Include dps \"{}\" in the HDF5.".format(dps_key))
->>>>>>> 04639fa7
                 streamlines_group.create_dataset('dps_' + dps_key,
                                                  data=sft.data_per_streamline[dps_key])
 
@@ -658,7 +654,7 @@
 
     def _process_one_streamline_group(
             self, subj_dir: Path, group: str, subj_id: str,
-            header: nib.Nifti1Header, remove_invalid=False):
+            header: nib.Nifti1Header):
         """
         Loads and processes a group of tractograms and merges all streamlines
         together.
